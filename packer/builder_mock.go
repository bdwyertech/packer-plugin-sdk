--- conflicted
+++ resolved
@@ -27,15 +27,11 @@
 	RunFn         func(ctx context.Context)
 }
 
-<<<<<<< HEAD
-func (tb *MockBuilder) Prepare(config ...interface{}) ([]string, []string, error) {
-=======
 func (tb *MockBuilder) ConfigSpec() hcldec.ObjectSpec { return tb.FlatMapstructure().HCL2Spec() }
 
 func (tb *MockBuilder) FlatConfig() interface{} { return tb.FlatMapstructure() }
 
-func (tb *MockBuilder) Prepare(config ...interface{}) ([]string, error) {
->>>>>>> 55419176
+func (tb *MockBuilder) Prepare(config ...interface{}) ([]string, []string, error) {
 	tb.PrepareCalled = true
 	tb.PrepareConfig = config
 	return nil, tb.PrepareWarnings, nil
