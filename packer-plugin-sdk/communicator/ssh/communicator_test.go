// +build !race

package ssh

import (
	"bytes"
<<<<<<< HEAD
	"code.google.com/p/gosshold/ssh"
=======
	"code.google.com/p/go.crypto/ssh"
	"fmt"
>>>>>>> e8dc6cf0
	"github.com/mitchellh/packer/packer"
	"net"
	"testing"
)

// private key for mock server
const testServerPrivateKey = `-----BEGIN RSA PRIVATE KEY-----
MIIEpAIBAAKCAQEA19lGVsTqIT5iiNYRgnoY1CwkbETW5cq+Rzk5v/kTlf31XpSU
70HVWkbTERECjaYdXM2gGcbb+sxpq6GtXf1M3kVomycqhxwhPv4Cr6Xp4WT/jkFx
9z+FFzpeodGJWjOH6L2H5uX1Cvr9EDdQp9t9/J32/qBFntY8GwoUI/y/1MSTmMiF
tupdMODN064vd3gyMKTwrlQ8tZM6aYuyOPsutLlUY7M5x5FwMDYvnPDSeyT/Iw0z
s3B+NCyqeeMd2T7YzQFnRATj0M7rM5LoSs7DVqVriOEABssFyLj31PboaoLhOKgc
qoM9khkNzr7FHVvi+DhYM2jD0DwvqZLN6NmnLwIDAQABAoIBAQCGVj+kuSFOV1lT
+IclQYA6bM6uY5mroqcSBNegVxCNhWU03BxlW//BE9tA/+kq53vWylMeN9mpGZea
riEMIh25KFGWXqXlOOioH8bkMsqA8S7sBmc7jljyv+0toQ9vCCtJ+sueNPhxQQxH
D2YvUjfzBQ04I9+wn30BByDJ1QA/FoPsunxIOUCcRBE/7jxuLYcpR+JvEF68yYIh
atXRld4W4in7T65YDR8jK1Uj9XAcNeDYNpT/M6oFLx1aPIlkG86aCWRO19S1jLPT
b1ZAKHHxPMCVkSYW0RqvIgLXQOR62D0Zne6/2wtzJkk5UCjkSQ2z7ZzJpMkWgDgN
ifCULFPBAoGBAPoMZ5q1w+zB+knXUD33n1J+niN6TZHJulpf2w5zsW+m2K6Zn62M
MXndXlVAHtk6p02q9kxHdgov34Uo8VpuNjbS1+abGFTI8NZgFo+bsDxJdItemwC4
KJ7L1iz39hRN/ZylMRLz5uTYRGddCkeIHhiG2h7zohH/MaYzUacXEEy3AoGBANz8
e/msleB+iXC0cXKwds26N4hyMdAFE5qAqJXvV3S2W8JZnmU+sS7vPAWMYPlERPk1
D8Q2eXqdPIkAWBhrx4RxD7rNc5qFNcQWEhCIxC9fccluH1y5g2M+4jpMX2CT8Uv+
3z+NoJ5uDTXZTnLCfoZzgZ4nCZVZ+6iU5U1+YXFJAoGBANLPpIV920n/nJmmquMj
orI1R/QXR9Cy56cMC65agezlGOfTYxk5Cfl5Ve+/2IJCfgzwJyjWUsFx7RviEeGw
64o7JoUom1HX+5xxdHPsyZ96OoTJ5RqtKKoApnhRMamau0fWydH1yeOEJd+TRHhc
XStGfhz8QNa1dVFvENczja1vAoGABGWhsd4VPVpHMc7lUvrf4kgKQtTC2PjA4xoc
QJ96hf/642sVE76jl+N6tkGMzGjnVm4P2j+bOy1VvwQavKGoXqJBRd5Apppv727g
/SM7hBXKFc/zH80xKBBgP/i1DR7kdjakCoeu4ngeGywvu2jTS6mQsqzkK+yWbUxJ
I7mYBsECgYB/KNXlTEpXtz/kwWCHFSYA8U74l7zZbVD8ul0e56JDK+lLcJ0tJffk
gqnBycHj6AhEycjda75cs+0zybZvN4x65KZHOGW/O/7OAWEcZP5TPb3zf9ned3Hl
NsZoFj52ponUM6+99A2CmezFCN16c4mbA//luWF+k3VVqR6BpkrhKw==
-----END RSA PRIVATE KEY-----`

var serverConfig = &ssh.ServerConfig{
	PasswordCallback: func(c ssh.ConnMetadata, pass []byte) (*ssh.Permissions, error) {
		if c.User() == "user" && string(pass) == "pass" {
			return nil, nil
		}
		return nil, fmt.Errorf("password rejected for %q", c.User())
	},
}

func init() {
	// Parse and set the private key of the server, required to accept connections
	signer, err := ssh.ParsePrivateKey([]byte(testServerPrivateKey))
	if err != nil {
		panic("unable to parse private key: " + err.Error())
	}
	serverConfig.AddHostKey(signer)
}

func newMockLineServer(t *testing.T) string {
	l, err := net.Listen("tcp", "127.0.0.1:0")
	if err != nil {
		t.Fatalf("Unable to listen for connection: %s", err)
	}

	go func() {
		defer l.Close()
		c, err := l.Accept()
		if err != nil {
			t.Errorf("Unable to accept incoming connection: %s", err)
		}
		defer c.Close()
		conn, chans, _, err := ssh.NewServerConn(c, serverConfig)
		if err != nil {
			t.Logf("Handshaking error: %v", err)
		}
		t.Log("Accepted SSH connection")
		for newChannel := range chans {
			channel, _, err := newChannel.Accept()
			if err != nil {
				t.Errorf("Unable to accept channel.")
			}
			t.Log("Accepted channel")

			go func() {
				defer channel.Close()
				conn.OpenChannel(newChannel.ChannelType(), nil)
			}()
		}
		conn.Close()
	}()

	return l.Addr().String()
}

func TestCommIsCommunicator(t *testing.T) {
	var raw interface{}
	raw = &comm{}
	if _, ok := raw.(packer.Communicator); !ok {
		t.Fatalf("comm must be a communicator")
	}
}

func TestNew_Invalid(t *testing.T) {
	clientConfig := &ssh.ClientConfig{
		User: "user",
		Auth: []ssh.AuthMethod{
			ssh.Password("i-am-invalid"),
		},
	}

	address := newMockLineServer(t)
	conn := func() (net.Conn, error) {
		conn, err := net.Dial("tcp", address)
		if err != nil {
			t.Errorf("Unable to accept incoming connection: %v", err)
		}
		return conn, err
	}

	config := &Config{
		Connection: conn,
		SSHConfig:  clientConfig,
	}

	_, err := New(address, config)
	if err == nil {
		t.Fatal("should have had an error connecting")
	}
}

func TestStart(t *testing.T) {
	clientConfig := &ssh.ClientConfig{
		User: "user",
		Auth: []ssh.AuthMethod{
			ssh.Password("pass"),
		},
	}

	address := newMockLineServer(t)
	conn := func() (net.Conn, error) {
		conn, err := net.Dial("tcp", address)
		if err != nil {
			t.Fatalf("unable to dial to remote side: %s", err)
		}
		return conn, err
	}

	config := &Config{
		Connection: conn,
		SSHConfig:  clientConfig,
	}

	client, err := New(address, config)
	if err != nil {
		t.Fatalf("error connecting to SSH: %s", err)
	}

	var cmd packer.RemoteCmd
	stdout := new(bytes.Buffer)
	cmd.Command = "echo foo"
	cmd.Stdout = stdout

	client.Start(&cmd)
}<|MERGE_RESOLUTION|>--- conflicted
+++ resolved
@@ -4,12 +4,8 @@
 
 import (
 	"bytes"
-<<<<<<< HEAD
-	"code.google.com/p/gosshold/ssh"
-=======
 	"code.google.com/p/go.crypto/ssh"
 	"fmt"
->>>>>>> e8dc6cf0
 	"github.com/mitchellh/packer/packer"
 	"net"
 	"testing"
